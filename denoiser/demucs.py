--- conflicted
+++ resolved
@@ -183,10 +183,6 @@
         elif self.resample == 4:
             x = downsample2(x)
             x = downsample2(x)
-<<<<<<< HEAD
-
-        x = x[..., :length]
-=======
         else:
             pass
         target_length = length*self.scale_factor if self.target_length is None else self.target_length
@@ -195,7 +191,6 @@
             x = pad(x)
         elif x.size(-1) > target_length:
             x = x[..., :target_length]
->>>>>>> 81f15163
         return std * x
 
 
