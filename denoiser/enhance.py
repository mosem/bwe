--- conflicted
+++ resolved
@@ -51,16 +51,9 @@
     torchaudio.save(filename, wav.cpu(), sr)
 
 
-<<<<<<< HEAD
-def estimate_and_save(model, noisy_sigs, clean_sigs, raw_lengths_pairs, filenames, source_sr, target_sr):
-    estimate_sigs = get_estimate(model, noisy_sigs)
-    save_wavs(noisy_sigs, clean_sigs, estimate_sigs, raw_lengths_pairs, filenames, source_sr=source_sr,
-              target_sr=target_sr)
-=======
 def estimate_and_save(model, noisy_sigs, clean_sigs, raw_lengths_pairs, filenames, source_sr=16_000, target_sr=16_000):
     estimate_sigs = get_estimate(model, noisy_sigs)
     save_wavs(noisy_sigs, clean_sigs, estimate_sigs, raw_lengths_pairs, filenames, source_sr=source_sr, target_sr=target_sr)
->>>>>>> f108d1d2
 
 
 def get_raw_lengths_dicts(args):
@@ -105,23 +98,15 @@
             noisy_sr = math.ceil(args.experiment.sample_rate / args.experiment.scale_factor)
             if args.device == 'cpu' and args.num_workers > 1:
                 pendings.append(
-<<<<<<< HEAD
-                    pool.submit(estimate_and_save, model, noisy_sigs, clean_sigs, raw_lengths_pairs, basenames,
-                                noisy_sr, args.experiment.sample_rate))
-            else:
-                # Forward
-                estimate = get_estimate(model, noisy_sigs)
-=======
                     pool.submit(estimate_and_save, model,
                                 noisy_sigs, clean_sigs,
                                 raw_lengths_pairs,
-                                basenames,noisy_sr,
+                                basenames, noisy_sr,
                                 args.experiment.sample_rate))
             else:
                 # Forward
                 estimate = get_estimate(model, noisy_sigs)
 
->>>>>>> f108d1d2
                 save_wavs(noisy_sigs, clean_sigs, estimate, raw_lengths_pairs, basenames,
                           source_sr=noisy_sr, target_sr=args.experiment.sample_rate)
 
