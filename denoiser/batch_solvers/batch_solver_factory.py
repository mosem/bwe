--- conflicted
+++ resolved
@@ -21,16 +21,12 @@
                 encoder = DemucsEncoder(**args.experiment.demucs_encoder)
                 attention = BLSTM(dim=encoder.get_n_chout(), **args.experiment.blstm)
                 decoder = DemucsDecoder(**args.experiment.demucs_decoder)
-<<<<<<< HEAD
-                generator = Autoencoder(encoder, attention, decoder, args.experiment.skips)
+                generator = Autoencoder(encoder, attention, decoder, args.experiment.skips, args.experiment.normalize)
             elif args.experiment.model == "demucs_with_transformer":
                 encoder = DemucsEncoder(**args.experiment.demucs_encoder)
                 attention = OneDimDualTransformer(dim=encoder.get_n_chout(), **args.experiment.transformer)
                 decoder = DemucsDecoder(**args.experiment.demucs_decoder)
-                generator = Autoencoder(encoder, attention, decoder, args.experiment.skips)
-=======
                 generator = Autoencoder(encoder, attention, decoder, args.experiment.skips, args.experiment.normalize)
->>>>>>> 479b04f7
             elif args.experiment.model == "seanet":
                 generator = Seanet(**args.experiment.seanet)
             elif args.experiment.model == "caunet":
@@ -54,12 +50,6 @@
                 decoder = DemucsDecoder(**args.experiment.demucs_decoder)
                 generator = Autoencoder(encoder, attention, decoder, args.experiment.skips)
                 return GeneratorBS(args, generator)
-            elif args.experiment.model == "demucs_with_transformer":
-                encoder = DemucsEncoder(**args.experiment.demucs_encoder)
-                attention = OneDimDualTransformer(dim=encoder.get_n_chout(), **args.experiment.transformer)
-                decoder = DemucsDecoder(**args.experiment.demucs_decoder)
-                generator = Autoencoder(encoder, attention, decoder, args.experiment.skips)
-                return GeneratorBS(args, generator)
             elif args.experiment.model == "seanet":
                 generator = Seanet(**args.experiment.seanet)
                 return GeneratorBS(args, generator)
