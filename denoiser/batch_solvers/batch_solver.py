--- conflicted
+++ resolved
@@ -92,12 +92,6 @@
         if not self.include_ft or latent_signal is None:
             return 0
         with torch.no_grad():
-<<<<<<< HEAD
-            y_ft = self.ft_model.extract_feats(signal_to_extract_features_from)
-            estimated_embedded_dim = F.interpolate(estimated_embedded_dim, y_ft.shape[-1]).permute(0, 2, 1)
-            estimated_embedded_dim = F.interpolate(estimated_embedded_dim, y_ft.shape[-2]).permute(0, 2, 1)
-            return F.l1_loss(y_ft, estimated_embedded_dim) * self.ft_factor
-=======
             # extract features from the reference signal
             features = self.ft_model.extract_feats(reference_signal)
 
@@ -108,5 +102,4 @@
             latent_signal = F.interpolate(latent_signal, features.shape[-2], mode='bilinear').permute(0, 2, 1)
 
             # compare the loss
-            return F.l1_loss(features, latent_signal) * self.ft_factor
->>>>>>> 900b4196
+            return F.l1_loss(features, latent_signal) * self.ft_factor