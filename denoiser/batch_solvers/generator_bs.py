--- conflicted
+++ resolved
@@ -6,13 +6,10 @@
 
 from denoiser.stft_loss import MultiResolutionSTFTLoss
 
-<<<<<<< HEAD
-=======
 
 GENERATOR_KEY = 'generator'
 GENERATOR_OPTIMIZER_KEY = 'generator_optimizer'
 
->>>>>>> 276126f6
 class GeneratorBS(BatchSolver):
 
     def __init__(self, args, generator):
@@ -26,9 +23,9 @@
         self.mrstftloss = MultiResolutionSTFTLoss(factor_sc=args.stft_sc_factor,
                                                   factor_mag=args.stft_mag_factor).to(self.device)
 
-        self._models.update({GENERATOR_KEY: generator})
-        self._optimizers.update({GENERATOR_OPTIMIZER_KEY: generator_optimizer})
-        self._losses_names += [GENERATOR_KEY]
+        self._models.update({'generator': generator})
+        self._optimizers.update({'generator_optimizer': generator_optimizer})
+        self._losses_names += ['generator']
 
     def get_generator_for_evaluation(self, best_states):
         generator = self._models[GENERATOR_KEY]
