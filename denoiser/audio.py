# Copyright (c) Facebook, Inc. and its affiliates.
# All rights reserved.
#
# This source code is licensed under the license found in the
# LICENSE file in the root directory of this source tree.
# author: adefossez

from collections import namedtuple
import json
from pathlib import Path
import math
import os
import sys

import librosa
import torchaudio
from torch.nn import functional as F


Info = namedtuple("Info", ["length", "sample_rate", "channels"])


def get_info(path):
    info = torchaudio.info(path)
    if hasattr(info, 'num_frames'):
        # new version of torchaudio
        return Info(info.num_frames, info.sample_rate, info.num_channels)
    else:
        siginfo = info[0]
        return Info(siginfo.length // siginfo.channels, siginfo.rate, siginfo.channels)


def find_audio_files(path, exts=[".wav"], progress=True):
    audio_files = []
    for root, folders, files in os.walk(path, followlinks=True):
        for file in files:
            file = Path(root) / file
            if file.suffix.lower() in exts:
                audio_files.append(str(file.resolve()))
    meta = []
    for idx, file in enumerate(audio_files):
        info = get_info(file)
        meta.append((file, info.length))
        if progress:
            print(format((1 + idx) / len(audio_files), " 3.1%"), end='\r', file=sys.stderr)
    meta.sort()
    return meta


class Audioset:
    def __init__(self, files=None, length=None, stride=None,
<<<<<<< HEAD
                 pad=True, with_path=False, sample_rate=None, nb_sample_rate=None):
=======
                 pad=True, with_path=False, sample_rate=None):
>>>>>>> 81f15163
        """
        files should be a list [(file, length)]
        """
        self.files = files
        self.num_examples = []
        self.length = length
        self.stride = stride or length
        self.with_path = with_path
        self.sample_rate = sample_rate
<<<<<<< HEAD
        self.nb_sample_rate = nb_sample_rate
=======
>>>>>>> 81f15163
        for file, file_length in self.files:
            if length is None:
                examples = 1
            elif file_length < length:
                examples = 1 if pad else 0
            elif pad:
                examples = int(math.ceil((file_length - self.length) / self.stride) + 1)
            else:
                examples = (file_length - self.length) // self.stride + 1
            self.num_examples.append(examples)

    def __len__(self):
        return sum(self.num_examples)

    def __getitem__(self, index):
        for (file, _), examples in zip(self.files, self.num_examples):
            if index >= examples:
                index -= examples
                continue
            num_frames = 0
            offset = 0
            if self.length is not None:
                offset = self.stride * index
                num_frames = self.length
            if torchaudio.get_audio_backend() in ['soundfile', 'sox_io']:
                out, sr = torchaudio.load(str(file),
                                          frame_offset=offset,
                                          num_frames=num_frames or -1)
            else:
                out, sr = torchaudio.load(str(file), offset=offset, num_frames=num_frames)
            if self.sample_rate is not None:
                if sr != self.sample_rate:
                    raise RuntimeError(f"Expected {file} to have sample rate of "
                                       f"{self.sample_rate}, but got {sr}")

            if self.nb_sample_rate is not None and self.nb_sample_rate < self.sample_rate:
                if num_frames:
                    num_frames = int(num_frames * self.nb_sample_rate / self.sample_rate)
                out = torchaudio.transforms.F.resample(out, self.sample_rate, self.nb_sample_rate)
            if num_frames:
                out = F.pad(out, (0, num_frames - out.shape[-1]))
            if self.with_path:
                return out, file
            else:
                return out


if __name__ == "__main__":
    # meta = []
    # for path in sys.argv[1:]:
    #     meta += find_audio_files(path)
    # json.dump(meta, sys.stdout, indent=4)

    clean = "C:/ortal1602/demucs/dataset/debug/clean"
    noisy = "C:/ortal1602/demucs/dataset/debug/noisy"

    dirs = ["../egs/debug/tr", "../egs/debug/tt", "../egs/debug/cv"]
    meta = find_audio_files(clean)
    for d in dirs:
        os.makedirs(d, exist_ok=True)
        with open(f"{d}/clean.json", "w") as f:
            f.write(json.dumps(meta, indent=4))

    meta = find_audio_files(noisy)
    for d in dirs:
        with open(f"{d}/noisy.json", "w") as f:
            f.write(json.dumps(meta, indent=4))<|MERGE_RESOLUTION|>--- conflicted
+++ resolved
@@ -49,11 +49,7 @@
 
 class Audioset:
     def __init__(self, files=None, length=None, stride=None,
-<<<<<<< HEAD
-                 pad=True, with_path=False, sample_rate=None, nb_sample_rate=None):
-=======
                  pad=True, with_path=False, sample_rate=None):
->>>>>>> 81f15163
         """
         files should be a list [(file, length)]
         """
@@ -63,10 +59,7 @@
         self.stride = stride or length
         self.with_path = with_path
         self.sample_rate = sample_rate
-<<<<<<< HEAD
-        self.nb_sample_rate = nb_sample_rate
-=======
->>>>>>> 81f15163
+
         for file, file_length in self.files:
             if length is None:
                 examples = 1
