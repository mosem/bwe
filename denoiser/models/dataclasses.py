--- conflicted
+++ resolved
@@ -7,10 +7,6 @@
     state_dict_path: str = '/cs/labs/adiyoss/shared/pretrained_weights/hubert/hubert_base_ls960.pt'
     features_factor: float = 0.01
 
-<<<<<<< HEAD
-
-=======
->>>>>>> b8f54180
 @dataclass
 class DemucsConfig:
     chin: int = 1
@@ -30,16 +26,6 @@
     scale_factor: int = 1
     skips: bool = False
 
-<<<<<<< HEAD
-
-@dataclass
-class MelSpecConfig:
-    use_melspec: bool = False
-    sample_rate: int = 16000
-    n_fft: int = 512
-    n_mels: int = 128
-    hop_length: int = 256
-=======
 @dataclass
 class DemucsEncoderConfig:
     chin: int = 1
@@ -69,5 +55,4 @@
     resample: int = 1
     growth: int = 2
     rescale: float = 0.1
-    scale_factor: int = 1
->>>>>>> b8f54180
+    scale_factor: int = 1