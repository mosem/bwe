import math

from torch import nn

<<<<<<< HEAD
from denoiser.models.dataclasses import DemucsConfig
=======
from denoiser.models.dataclasses import DemucsEncoderConfig
>>>>>>> b8f54180
from denoiser.models.demucs import  rescale_module
from denoiser.resample import upsample2
from denoiser.utils import capture_init

class DemucsEncoder(nn.Module):
    """
    Demucs speech enhancement model.
    Args:
        - chin (int): number of input channels.
        - chout (int): number of output channels.
        - hidden (int): number of initial hidden channels.
        - depth (int): number of layers.
        - kernel_size (int): kernel size for each layer.
        - stride (int): stride for each layer.
        - causal (bool): if false, uses BiLSTM instead of LSTM.
        - resample (int): amount of resampling to apply to the input/output.
            Can be one of 1, 2 or 4.
        - growth (float): number of channels is multiplied by this for every layer.
        - max_hidden (int): maximum number of channels. Can be useful to
            control the size/speed of the model.
        - normalize (bool): if true, normalize the input.
        - glu (bool): if true uses GLU instead of ReLU in 1x1 convolutions.
        - rescale (float): controls custom weight initialization.
            See https://arxiv.org/abs/1911.13254.
        - floor (float): stability flooring when normalizing.

    """

    @capture_init
<<<<<<< HEAD
    def __init__(self, demucs_config:DemucsConfig):
=======
    def __init__(self, demucs_config: DemucsEncoderConfig):
>>>>>>> b8f54180

        super().__init__()
        if demucs_config.resample not in [1, 2, 4]:
            raise ValueError("Resample should be 1, 2 or 4.")

        self.chin = demucs_config.chin
        self.hidden = demucs_config.hidden
        self.depth = demucs_config.depth
        self.kernel_size = demucs_config.kernel_size
        self.stride = demucs_config.stride
        self.resample = demucs_config.resample
        self.scale_factor = demucs_config.scale_factor
        self.skips = demucs_config.skips

        self.encoder = nn.ModuleList()
        activation = nn.GLU(1) if demucs_config.glu else nn.ReLU()
        ch_scale = 2 if demucs_config.glu else 1
        chin, hidden = demucs_config.chin, demucs_config.hidden

        for index in range(demucs_config.depth):
            encode = []
            encode += [
                nn.Conv1d(chin, hidden, demucs_config.kernel_size, demucs_config.stride),
                nn.ReLU(),
                nn.Conv1d(hidden, hidden * ch_scale, 1), activation,
            ]
            self.encoder.append(nn.Sequential(*encode))

            chin = hidden
            hidden = min(int(demucs_config.growth * hidden), demucs_config.max_hidden)

        self.n_chout = chin

        if demucs_config.rescale:
            rescale_module(self, reference=demucs_config.rescale)

    def get_n_chout(self):
        return self.n_chout

    def estimate_output_length(self, input_length):
        """
        Return the nearest valid length to use with the model so that
        there is no time steps left over in a convolutions, e.g. for all
        layers, size of the input - kernel_size % stride = 0.

        If the mixture has a valid length, the estimated sources
        will have exactly the same length.
        """
        length = math.ceil(input_length * self.scale_factor)
        length = math.ceil(length * self.resample)
        for idx in range(self.depth):
            length = math.ceil((length - self.kernel_size) / self.stride) + 1
            length = max(length, 1)
        return int(length)

    def forward(self, signal):
        if signal.dim() == 2:
            signal = signal.unsqueeze(1)

        x = signal

        if self.scale_factor == 2:
            x = upsample2(x)
        elif self.scale_factor == 4:
            x = upsample2(x)
            x = upsample2(x)

        if self.resample == 2:
            x = upsample2(x)
        elif self.resample == 4:
            x = upsample2(x)
            x = upsample2(x)
        if self.skips:
            skips_signals = []
            for encode in self.encoder:
                x = encode(x)
                skips_signals.append(x)

            return x, skips_signals

        else:
            for encode in self.encoder:
                x = encode(x)
            return x<|MERGE_RESOLUTION|>--- conflicted
+++ resolved
@@ -2,11 +2,7 @@
 
 from torch import nn
 
-<<<<<<< HEAD
-from denoiser.models.dataclasses import DemucsConfig
-=======
 from denoiser.models.dataclasses import DemucsEncoderConfig
->>>>>>> b8f54180
 from denoiser.models.demucs import  rescale_module
 from denoiser.resample import upsample2
 from denoiser.utils import capture_init
@@ -36,11 +32,7 @@
     """
 
     @capture_init
-<<<<<<< HEAD
-    def __init__(self, demucs_config:DemucsConfig):
-=======
     def __init__(self, demucs_config: DemucsEncoderConfig):
->>>>>>> b8f54180
 
         super().__init__()
         if demucs_config.resample not in [1, 2, 4]:
