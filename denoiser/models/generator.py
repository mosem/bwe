import torch
from torch import nn

from denoiser.utils import capture_init
from denoiser.models.modules import ResnetBlock, PixelShuffle1D, WNConv1d

import logging
logger = logging.getLogger(__name__)

class CombModule(nn.Module):

    def __init__(self):
        super().__init__()

    def forward(self, low_pass_signal, high_pass_signal):
        """

        :param low_pass_signal: low sample rate signal
        :param high_pass_signal: low sample rate signal
        :return: high sample rate signal
        """
        full_band_signal = torch.zeros_like(low_pass_signal)
        full_band_signal = torch.repeat_interleave(full_band_signal, 2, dim=-1)

        full_band_signal[..., ::2] = low_pass_signal
        full_band_signal[..., 1::2] = high_pass_signal

        return full_band_signal


class SpCombModule(nn.Module):

    def __init__(self):
        super().__init__()
        self.sub_pixel_layer = PixelShuffle1D(upscale_factor=2)

    def forward(self, low_pass_signal, high_pass_signal):
        """

        :param low_pass_signal: low sample rate signal [B,C,T]
        :param high_pass_signal: low sample rate signal [B,C,T]
        :return: high sample rate signal [B,C,2*T]
        """

        full_band_signal = torch.cat((low_pass_signal, high_pass_signal), dim=1) # [B,2*C,T]
        full_band_signal = self.sub_pixel_layer(full_band_signal) # [B,C,2*T]
        return full_band_signal


class ConditionalBias(nn.Module):

    def __init__(self, in_channels, out_channels):
        super().__init__()
        self.linear = nn.Linear(in_channels, out_channels)

    def forward(self, signal):
        """

        :param signal: [B,C,T]
        :return:
        """
        bias = signal.permute(0,2,1)
        bias = self.linear(bias)
        bias = bias.permute(0,2,1)
        return bias


class LowPassModule(nn.Module):

<<<<<<< HEAD
    def __init__(self, in_channels, out_channels):
        super().__init__()
        self.conditional_bias = ConditionalBias(in_channels, out_channels)

    def forward(self, signal):
        bias = self.conditional_bias(signal)
        return signal + bias
=======
    def __init__(self, n_out_features):
        super().__init__()
        low_pass_wrapper_layer = [
            nn.LeakyReLU(0.2),
            nn.ReflectionPad1d(3),
            WNConv1d(1, n_out_features, kernel_size=7, padding=0)
        ]
        self.low_pass_module = nn.Sequential(*low_pass_wrapper_layer)

    def forward(self, signal):
        bias = torch.zeros_like(signal, requires_grad=True)
        signal = signal + bias
        return self.low_pass_module(signal)
>>>>>>> 400c6ed2


class HighPassModule(nn.Module):

    def __init__(self, depth, n_residual_layers, n_features, n_out_features):
        super().__init__()
        high_pass_module_list = []

        high_pass_wrapper_layer_1 = [
            nn.ReflectionPad1d(3),
            WNConv1d(1, n_features, kernel_size=7, padding=0),
            nn.Tanh(),
        ]
        high_pass_module_list += high_pass_wrapper_layer_1

        for i in range(depth):
            for j in range(n_residual_layers):
                high_pass_module_list += [ResnetBlock(n_features, dilation=3 ** j)]

        high_pass_wrapper_layer_2 = [
            nn.LeakyReLU(0.2),
            nn.ReflectionPad1d(3),
            WNConv1d(n_features, n_out_features, kernel_size=7, padding=0)
        ]
        high_pass_module_list += high_pass_wrapper_layer_2

        self.high_pass_module = nn.Sequential(*high_pass_module_list)



    def forward(self, signal):
        return self.high_pass_module(signal)


class Generator(nn.Module):

    @capture_init
    def __init__(self, depth=4, n_residual_layers=3, n_features=64, n_out_features=4, scale_factor=2):
        super().__init__()
        self.depth = depth
        self.scale_factor = scale_factor

<<<<<<< HEAD
        self.low_pass_module = LowPassModule(1,1)
=======
        self.low_pass_module = LowPassModule(n_out_features)
>>>>>>> 400c6ed2

        self.high_pass_module = HighPassModule(depth, n_residual_layers, n_features, n_out_features)

        self.comb_module = SpCombModule()

        fine_tune_layer = [
            nn.LeakyReLU(0.2),
            nn.ReflectionPad1d(3),
            WNConv1d(n_out_features, 1, kernel_size=7, padding=0)
        ]

        self.fine_tune_module = nn.Sequential(*fine_tune_layer)

    def estimate_output_length(self, input_length):
        return input_length*self.scale_factor

    def forward(self, signal):
        logger.info(f'signal shape: {signal.shape}')
        low_pass_signal = self.low_pass_module(signal)
        high_pass_signal = self.high_pass_module(signal)

        full_band_signal = self.comb_module(low_pass_signal, high_pass_signal)
        logger.info(f'full_band_signal shape: {full_band_signal.shape}')

        full_band_signal = self.fine_tune_module(full_band_signal)
        logger.info(f'full_band_signal shape: {full_band_signal.shape}')

        return full_band_signal<|MERGE_RESOLUTION|>--- conflicted
+++ resolved
@@ -67,29 +67,20 @@
 
 class LowPassModule(nn.Module):
 
-<<<<<<< HEAD
     def __init__(self, in_channels, out_channels):
         super().__init__()
         self.conditional_bias = ConditionalBias(in_channels, out_channels)
 
-    def forward(self, signal):
-        bias = self.conditional_bias(signal)
-        return signal + bias
-=======
-    def __init__(self, n_out_features):
-        super().__init__()
         low_pass_wrapper_layer = [
             nn.LeakyReLU(0.2),
             nn.ReflectionPad1d(3),
-            WNConv1d(1, n_out_features, kernel_size=7, padding=0)
+            WNConv1d(in_channels, out_channels, kernel_size=7, padding=0)
         ]
         self.low_pass_module = nn.Sequential(*low_pass_wrapper_layer)
 
     def forward(self, signal):
-        bias = torch.zeros_like(signal, requires_grad=True)
-        signal = signal + bias
-        return self.low_pass_module(signal)
->>>>>>> 400c6ed2
+        bias = self.conditional_bias(signal)
+        return self.low_pass_module(signal + bias)
 
 
 class HighPassModule(nn.Module):
@@ -118,8 +109,6 @@
 
         self.high_pass_module = nn.Sequential(*high_pass_module_list)
 
-
-
     def forward(self, signal):
         return self.high_pass_module(signal)
 
@@ -132,11 +121,7 @@
         self.depth = depth
         self.scale_factor = scale_factor
 
-<<<<<<< HEAD
-        self.low_pass_module = LowPassModule(1,1)
-=======
-        self.low_pass_module = LowPassModule(n_out_features)
->>>>>>> 400c6ed2
+        self.low_pass_module = LowPassModule(1, n_out_features)
 
         self.high_pass_module = HighPassModule(depth, n_residual_layers, n_features, n_out_features)
 
