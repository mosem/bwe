#!/bin/bash
# Copyright (c) Facebook, Inc. and its affiliates.
# All rights reserved.
#
# This source code is licensed under the license found in the
# LICENSE file in the root directory of this source tree.
# authors: adiyoss and adefossez

python train.py \
  dset=valentini \
<<<<<<< HEAD
  experiment=decomposed_demucs_1 \
=======
  experiment=example_file \
>>>>>>> 84cfd0f2
  experiment.scale_factor=2 \

<|MERGE_RESOLUTION|>--- conflicted
+++ resolved
@@ -8,10 +8,6 @@
 
 python train.py \
   dset=valentini \
-<<<<<<< HEAD
-  experiment=decomposed_demucs_1 \
-=======
   experiment=example_file \
->>>>>>> 84cfd0f2
   experiment.scale_factor=2 \
-
+  stft_loss=True
